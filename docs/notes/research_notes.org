#+BIND: org-export-use-babel nil
#+TITLE: Research notes on metrics for GNNs applied to biological problems
#+AUTHOR: Philip Hartout
#+EMAIL: <philip.hartout@protonmail.com>
#+DATE: Monday January 24, 2022
#+LATEX_CLASS: article
#+LATEX_CLASS_OPTIONS:[a4paper,12pt,twoside]
#+LaTeX_HEADER:\usepackage[usenames,dvipsnames,figures]{xcolor}
#+LaTeX_HEADER:\usepackage[autostyle]{csquotes}
#+LaTeX_HEADER:\usepackage[final]{pdfpages}
#+LaTeX_HEADER:\usepackage{amsfonts, amssymb}            % Math symbols
#+LaTeX_HEADER:\usepackage[top=3cm, bottom=3cm, left=3cm, right=3cm]{geometry}
#+LATEX_HEADER_EXTRA:\hypersetup{colorlinks=false, linkcolor=black, citecolor=black, filecolor=black, urlcolor=black}
#+LATEX_HEADER_EXTRA:\newtheorem{definition}{Definition}[section]
#+MACRO: NEWLINE @@latex:\@@ @@html:<br>@@
#+PROPERTY: header-args :exports both :session python_emacs_session :cache :results value
#+PROPERTY: header-args :exports none :tangle "~/Documents/Git/msc_thesis/thesis/refs.bib"
#+OPTIONS: ^:nil
#+OPTIONS: toc:nil
#+STARTUP: latexpreview
#+LATEX_COMPILER: pdflatexorg-mode restarted
#+LATEX_CLASS_OPTIONS: [12pt]
#+LATEX_HEADER: \usepackage{parskip}
#+LATEX_HEADER: \usepackage[natbib=true]{biblatex} \DeclareFieldFormat{apacase}{#1} \addbibresource{~/Documents/Git/msc_thesis/thesis/refs.bib}
#+LATEX_HEADER: \nocite{*}
#+OPTIONS: <:nil c:nil todo:nil H:5
#+EXCLUDE_TAGS: noexport
* Fundamental concepts
** Graph Laplacian
   Given Adjacency matrix $A$ of dimension $n\times n$ and degree matrix $D$ of
   a given graph $G$, the graph Laplacian $L$ of $G$ is given by:
   $L=D-A$.
   $p_w(L)=w_0I_n+w_1L+w_2L+\dots+w_dL^d=\sum_{i=0}^{d}w_iL^i$. $p_w(L)$ is $n\times n$.
** ChebNet
   $p_w(L)=w_0I_n+w_1L+w_2L+\dots+w_dL^d=\sum_{i=0}^{d}w_iT_iL^i$
   where $T_i$ is the degree-i Chebyshev polynomial of the first kind and
   $\widetilde{L}$ is the normalized Laplacian derived using the largest
   eigenvalue of $L$.

   $L$ is p.s.d., all eigenvalues of $L$ are $>0$. If $\lambda_{\max}(L)>1$,
   then $L$'s entries increase. $\widetilde{L}$ normalizes the eigenvalues of $L$
   and bounds them in $[-1,1]$. $\widetilde{L}$ is defined as
\begin{equation*}
\widetilde{L} = {2L\over\lambda_{\max}(L) - I_n}
\end{equation*}
Embedding computation
1. $h^{0}=x$
2. For $k=1,2,\dots,K$:
   1. $p^{(k)}=p_{w^{(k)}}(L)$
   2. $g^{(k)}=p^{(k)}\times h^{k-1}$
   3. $h^{(k)} = \sigma(g^{(k)})$
where $\sigma$ is some non-linearity.

** Modern GNNs
   When going back to $p_w(L)=L$, focussing on one verted, we have:
   \begin{align*}
(Lx)_v &= L_v x\\
&= \sum_{u\in G}L_{vu}x_u\\
&= \sum_{u\in G}(D_{vu}-A_{vu})x_u\\
&= D_vx_v-\sum_{u\in\mathcal{N}(v)}x_u
   \end{align*}
   This is a 1-hop localized convolution. This does two steps:
   + Aggregating over immediate neighbour features $x_u$.
   + Combining with the node's own feature $x_v$
   Ensuring that the agg. is node order equivariant, the overall convolution
   becomes node-order equivariant. This can be considered as messsage passing
   between adjacent nodes. After each step, some nodes receive information from
   their neighbour.

   By iteratively repeating the 1-hop localized convolutions $K$ times (i.e.
   repeatedly passing messages), the receptive field of the conv. effectively
   includes all nodes up to $K$ hops away.

   Some modern aggregation and combination functions:
   + graph convolutional networks (GCN)
   + graph attention networks (GAT)
   + graph sample and aggregate (GraphSAGE)
   + graph isomorphism network (GIN)
** Global convolutions
*** Spectral convolutions
    Smoother graphs have a quantity $R_(x)=\sum_{(i,j)\in E}(x_i-x_j)^2$ that
    reflects that feature vectors $x$ that assign similar values to adjacent
    nodes in $G$ would have smaller values of $R_L(x)$. $L$ is a real, symmetric
    matrix which has eigenvalues $\lambda_1\leq\dots\leq\lambda_n$. Eigenvectors
    can be taken to be orthonormal.

    The set of eigenvalues of $L$ are successively less smooth. They are called the spectrum of $L$.

    The spectral decomp. of $L$ as $L=U\Lambda U^T$ where $\Lambda$ is the
    diagonal matrix of sorted eigenvalues, and $U$ denotes the matrix of the
    eigenvectors. sorted by increasing eigenvalues. Orthonormality between
    eigenvectors gives us $U^T U = I$. Since each $u\in\mathbb{R}^n$, any $x$
    can be represented as a linear combination of these eigenvectors, i.e.:
    \begin{equation*}
    x = \sum_{i=1}^{n}\widetilde{x_i}u_i=U\widetilde{x}.
    \end{equation*}
    where $\widetilde{x}$ are the coefficients. Again, the orthonormality of the eigenvalues allows us to state $x=U\widetilde{x} \iff U^Tx=\widetilde{x}$.
    We can then compute global convolutions, defining:
    \begin{equation*}
h^{(k)} =
\begin{bmatrix}
h^{(k)}_1\\
\vdots\\
h^{(k)}_n\\
\end{bmatrix}
    \end{equation*}
    We start with the original features $h^{(0)}=x$, then
    1. $\hat{h}^{(k-1)} = U_m^Th^{(k-1)}$
    2. $\hat{g}^{(k)}=\hat{w}^{(k)}\odot\hat{h}^{(k-1)}$
    3. $h^{(k)}=\sigma(g^{(k)})$

* Graph Neural Networks
** Reviews
*** Graph neural networks:
    A review of methods and applications
#+begin_src bibtex
@article{zhou2020graph,
  title={Graph neural networks: A review of methods and applications},
  author={Zhou, Jie and Cui, Ganqu and Hu, Shengding and Zhang, Zhengyan and Yang, Cheng and Liu, Zhiyuan and Wang, Lifeng and Li, Changcheng and Sun, Maosong},
  journal={AI Open},
  volume={1},
  pages={57--81},
  year={2020},
  publisher={Elsevier}
}
#+end_src
Zhou et al mention several GNN approaches in use today
Generative models popular today:
**** Sequential graph generation process
 + GraphRNN - generates the adjacency matrix of a graph by generating the adjacency vector of each node step by step, with graph outputs with different number of nodes.
 #+begin_src bibtex
@inproceedings{you2018graphrnn,
  title={{GraphRNN: Generating realistic graphs with deep auto-regressive models}},
  author={You, Jiaxuan and Ying, Rex and Ren, Xiang and Hamilton, William and Leskovec, Jure},
  booktitle={International conference on machine learning},
  pages={5708--5717},
  year={2018},
  organization={PMLR}
}

 #+end_src
 + Li 2018 - also generates nodes and edges sequentially uses the hidden state to decide what to do at the next step
 #+begin_src bibtex
@article{li2018learning,
  title={Learning deep generative models of graphs},
  author={Li, Yujia and Vinyals, Oriol and Dyer, Chris and Pascanu, Razvan and Battaglia, Peter},
  journal={arXiv preprint arXiv:1803.03324},
  year={2018}
}

 #+end_src
 + GraphAF - also a sequential process, Conducts a validity check of each molecule generated at each step to see if it's valid.
 #+begin_src bibtex
@article{shi2020graphaf,
  title={{GraphAF: a flow-based autoregressive model for molecular graph generation}},
  author={Shi, Chence and Xu, Minkai and Zhu, Zhaocheng and Zhang, Weinan and Zhang, Ming and Tang, Jian},
  journal={arXiv preprint arXiv:2001.09382},
  year={2020}
}
 #+end_src
**** Non-sequential graph generation process
 + MolGAN - to generate small molecules. Uses a permutation-invariant to solve the node adjacency matrix at once. Also implements an RL-based optimization toward desired chemical properties
#+begin_src bibtex
@article{de2018molgan,
  title={MolGAN: An implicit generative model for small molecular graphs},
  author={De Cao, Nicola and Kipf, Thomas},
  journal={arXiv preprint arXiv:1805.11973},
  year={2018}
}
#+end_src
 + Ma et al 2018 - constrained VAE for semantic validity of generated graph
   #+begin_src bibtex
@article{ma2018constrained,
  title={Constrained generation of semantically valid graphs via regularizing variational autoencoders},
  author={Ma, Tengfei and Chen, Jie and Xiao, Cao},
  journal={arXiv preprint arXiv:1809.02630},
  year={2018}
}

   #+end_src
 + GCPN similar to MolGAN, uses RL based methods to ensure validity of domain-specific rules Example work showing EMD kernel:
   #+begin_src bibtex
@article{you2018graph,
  title={Graph convolutional policy network for goal-directed molecular graph generation},
  author={You, Jiaxuan and Liu, Bowen and Ying, Rex and Pande, Vijay and Leskovec, Jure},
  journal={arXiv preprint arXiv:1806.02473},
  year={2018}
}
   #+end_src
 + Graph Normalizing Flows
   #+begin_src bibtex
@article{liu2019graph,
  title={Graph normalizing flows},
  author={Liu, Jenny and Kumar, Aviral and Ba, Jimmy and Kiros, Jamie and Swersky, Kevin},
  journal={arXiv preprint arXiv:1905.13177},
  year={2019}
}
   #+end_src
This one has a fairly comprehensive website: https://sites.google.com/view/graph-normalizing-flows/
Full architecture

#+NAME: fig:Full architecture of the graph noramlizing flow DNN
#+CAPTION: figure name
#+ATTR_ORG: :width 400
#+ATTR_LATEX: :width 2.0in
#+ATTR_HTML: :width 200
[[./images/full_arch_gnf.png]]
 + Graphite isotropic gaussian for VAE + iterative refinement for decoding
   #+begin_src bibtex
@inproceedings{grover2019graphite,
  title={Graphite: Iterative generative modeling of graphs},
  author={Grover, Aditya and Zweig, Aaron and Ermon, Stefano},
  booktitle={International conference on machine learning},
  pages={2434--2444},
  year={2019},
  organization={PMLR}
}
   #+end_src

** Three most popular according to O'Bray 2021:
   #+begin_src bibtex
@article{o2021evaluation,
  title={Evaluation Metrics for Graph Generative Models: Problems, Pitfalls, and Practical Solutions},
  author={O'Bray, Leslie and Horn, Max and Rieck, Bastian and Borgwardt, Karsten},
  journal={arXiv preprint arXiv:2106.01098},
  year={2021}
}
   #+end_src
+ GraphRNN, GRAN, Graph Score Matching.

+ Graph Recurrent Attention Networks, also uses graph spectra for MMD.
  #+begin_src bibtex
@article{liao2019efficient,
  title={Efficient graph generation with graph recurrent attention networks},
  author={Liao, Renjie and Li, Yujia and Song, Yang and Wang, Shenlong and Nash, Charlie and Hamilton, William L and Duvenaud, David and Urtasun, Raquel and Zemel, Richard S},
  journal={arXiv preprint arXiv:1910.00760},
  year={2019}
}
  #+end_src

  #+begin_quote
  In previous work, You et al. [37] computed degree distributions, clustering
  coefficient distributions, and the number of occurrence of all orbits with 4
  nodes, and then used the maximum mean discrepancy (MMD) over these graph
  statistics, relying on Gaussian kernels with the first Wasserstein distance,
  i.e., earth mover’s distance (EMD), in the MMD.In practice, we found computing
  this MMD with the Gaussian EMD kernel to be very slow for moderately large
  graphs. Therefore, we use the total variation (TV) distance, which greatly
  speeds up the evaluation and is still consistent with EMD. In addition to the
  node degree, clustering coefficient and orbit counts (used by [36]), we also
  compare the spectra of the graphs by computing the eigenvalues of the
  normalized graph Laplacian (quantized to approximate a probability density).
  This spectral comparison provides a view of the global graph properties,
  whereas the previous metrics focus on local graph statistics.
  #+end_quote

+ Graph Score Matching
  #+begin_src bibtex
@inproceedings{niu2020permutation,
  title={Permutation invariant graph generation via score-based generative modeling},
  author={Niu, Chenhao and Song, Yang and Song, Jiaming and Zhao, Shengjia and Grover, Aditya and Ermon, Stefano},
  booktitle={International Conference on Artificial Intelligence and Statistics},
  pages={4474--4484},
  year={2020},
  organization={PMLR}
}
  #+end_src

  On MMD, they say the following:
#+NAME: fig:MMD settings for evaluation of the graph score matching model
#+CAPTION: MMD optimization strategy
#+ATTR_ORG: :width 1000
#+ATTR_LATEX: :width \linewidth
#+ATTR_HTML: :width 500
[[./images/MMD_settings_graph_score_matching_paper.png]]

* Generative modelling metrics
** Objective:
*** Generative graph dist close to the input graph dist
*** (pseudo)-metric to assess dissimilarity between G (generated graphs) and G* (input graphs)
** On images
*** Frechet Inception Distance
The idea here is to use deeper representational layers of an ANN and used the squared Wasserstein metric to compare two multinomial Gaussians.
Introduced 2017
#+begin_src bibtex
@article{heusel2017gans,
  title={Gans trained by a two time-scale update rule converge to a local nash equilibrium},
  author={Heusel, Martin and Ramsauer, Hubert and Unterthiner, Thomas and Nessler, Bernhard and Hochreiter, Sepp},
  journal={Advances in neural information processing systems},
  volume={30},
  year={2017}
}
#+end_src
*** LPIPS [[https://richzhang.github.io/PerceptualSimilarity/][Project page]]
Introduced 2017
#+begin_src bibtex
@inproceedings{zhang2018unreasonable,
  title={The unreasonable effectiveness of deep features as a perceptual metric},
  author={Zhang, Richard and Isola, Phillip and Efros, Alexei A and Shechtman, Eli and Wang, Oliver},
  booktitle={Proceedings of the IEEE conference on computer vision and pattern recognition},
  pages={586--595},
  year={2018}
}
#+end_src
*** Why comparing graphs is hard:
  + Metrics need to deal with spatial invariances such as cycles.
  + Graph edit distance is NP-hard (Zeng 2009) and therefore does not satisfy efficiency criterion.
  + Other publications:
  #+begin_src bibtex
@article{theis2015note,
  title={A note on the evaluation of generative models},
  author={Theis, Lucas and Oord, A{\"a}ron van den and Bethge, Matthias},
  journal={arXiv preprint arXiv:1511.01844},
  year={2015}
}
  #+end_src

** Desiderata for good metrics:
 1. Robust to noise
 2. Expressive, if they don't arise from the same dist, then metric should detect this.
 3. Computationally efficient.
* MMD - current accepted method to evaluate generative GNNs
+ The MMD formula goes as follows:
$\text{MMD}(X, Y) := {1\over n^2} \sum_{i,j=1}^{n}k(x_i, x_j) + {1\over m^2} \sum_{i,j=1}^{n}k(y_i, y_j) - {2\over nm} \sum_{i=1}^{n}\sum_{j=1}^{m}k(y_i, y_j)$
+ use it for hypothesis/two-sample testing.
+ In practice, we evaluate $d_{MMD}(\mathcal{G},\mathcal{G*}) :=
  MMD(f(\mathcal{G}),f(\mathcal{G}*))$ for a distribution $\mathcal{G}$. Given
  multiple distributions $G_1, G_2, \hdots$, the values of $d_{MMD}$ can be used
  to rank models, where smaller values are assumed to indicate a larger
  agreement with the original distribution $\mathcal{G}*$.
+ Commonly used kernels: first Wasserstein distance, total variation distance,
  radial basis function.
+ Commonly used descriptor functions: degree distribution histogram, clustering
  coefficient, Laplacian spectrum histogram.
+ Recommended kernels: RBF, Laplacian kernel, linear kernel (expressivity & robustness need to be analyzed)
** Potential pitfalls of descriptors
+ Degree distributions are ok seemingly
+ Clustering does not distinguish fully connected vs disconnected cliques
+ Spectral methods are not clearly expressive. Does not seem to be for certain classes of graphs.
+ Parameters and descriptors are set a priori in the best case
+ Model performance is highly dependent on parameters and descriptor functions.
* Research objectives
There are multiple objectives here:
1. Find optimal kernel/hyperparameter combination based on controlled experiments on a given dataset to evaluate a good MMD configuration.
   + For this we will need https://www.alphafold.ebi.ac.uk/download, because it's clean. Also filter single chain proteins to extract graphs in the first place.
   + This can be built as a first step to get the pipeline going.

2. Show which parameters influence evaluation and how?
   + Conduct perturbation experiments on graphs

3. Find novel domain-agnostic evaluation & domain-specific evaluation metrics
   1. Domain-agnostic evaluation measures
      + Correlation with graph-edit distance
      + Correlation with perturbation
      + Topology/persistence based approaches could be useful for modelling features like binding pockets, etc?

   2. Domain-specific evaluation measures
      + Alignment
      + Energy?
** From Tim: gather literature sources. Intro structure
*** Evaluation of generative models (different domains)
*** Evaluation of generative models for graphs
**** Check how it was done before, why combo of parameters/kernels were used.
*** Evaluation of proteins (…/molecules/drugs) (What makes a valid protein?)
*** Evaluation of generative models for proteins
* Module-wise breakdown of the plan
+ Graph extraction
+ Descriptor functions
+ kernels, MMD
+ Domain agnostic
+ Domain specific
+ Other metrics
+ TDA descriptors
+ Labeled edge graph
+ NSPDK
+ Other metrics
+ Extract graph from real datasets

* Annotations :noexport:
Online approach to k-NN graph construction
#+begin_src bibtex
@article{zhao2021approximate,
  title={Approximate k-NN graph construction: a generic online approach},
  author={Zhao, Wan-Lei and Wang, Hui and Ngo, Chong-Wah},
  journal={IEEE Transactions on Multimedia},
  year={2021},
  publisher={IEEE}
}
#+end_src

epsilon nearest neighbor graphs dissertation with history and construction methods.
#+begin_src bibtex
@phdthesis{anastasiu2016algorithms,
  title={Algorithms for Constructing Exact Nearest Neighbor Graphs},
  author={Anastasiu, David C},
  year={2016},
  school={University of Minnesota}
}
#+end_src

Giotto-TDA library
#+begin_src bibtex
@article{tauzin2021giotto,
  title={giotto-tda:: A Topological Data Analysis Toolkit for Machine Learning and Data Exploration.},
  author={Tauzin, Guillaume and Lupo, Umberto and Tunstall, Lewis and P{\'e}rez, Julian Burella and Caorsi, Matteo and Medina-Mardones, Anibal M and Dassatti, Alberto and Hess, Kathryn},
  journal={J. Mach. Learn. Res.},
  volume={22},
  pages={39--1},
  year={2021}
}
#+end_src

Heat kernel on persistence diagrams
#+begin_src bibtex
@inproceedings{reininghaus2015stable,
  title={A stable multi-scale kernel for topological machine learning},
  author={Reininghaus, Jan and Huber, Stefan and Bauer, Ulrich and Kwitt, Roland},
  booktitle={Proceedings of the IEEE conference on computer vision and pattern recognition},
  pages={4741--4748},
  year={2015}
}
#+end_src

original mmd papers
#+begin_src bibtex
@article{gretton2012kernel,
  title={A kernel two-sample test},
  author={Gretton, Arthur and Borgwardt, Karsten M and Rasch, Malte J and Sch{\"o}lkopf, Bernhard and Smola, Alexander},
  journal={The Journal of Machine Learning Research},
  volume={13},
  number={1},
  pages={723--773},
  year={2012},
  publisher={JMLR. org}
}
#+end_src

Specific MMD for biological data:
#+begin_src bibtex
@article{borgwardt2006integrating,
  title={Integrating structured biological data by kernel maximum mean discrepancy},
  author={Borgwardt, Karsten M and Gretton, Arthur and Rasch, Malte J and Kriegel, Hans-Peter and Sch{\"o}lkopf, Bernhard and Smola, Alex J},
  journal={Bioinformatics},
  volume={22},
  number={14},
  pages={e49--e57},
  year={2006},
  publisher={Oxford University Press}
}
#+end_src

** Additional metrics for GGNNs
Introduction several metrics based on the features extracted by an untrained
random GNN, showing more expressive metrics of GNN performance. "In this work,
we mitigate these issues by searching for scalar, domain-agnostic, and scalable
metrics for evaluating and ranking GGMs. To this end, we study existing GGM
metrics and neural-network-based metrics emerging from generative models of
images that use embeddings extracted from a task-specific network."

+ States "all metrics are frequently displayed together to approximate generation quality and evaluate GGMs" -> problematic for ranking.
+ MMD does not incorporate node/edge features, only graph structure.
+ Use image domain metrics using random and pretrained GNNs.
+ (Q1) What are the strengths and limitations of each metric?
+ (Q2) Is pretraining a GNN necessary to accurately evaluate GGMs with image domain metrics? -> No
+ (Q3) Is there a strong scalar and domain-agnostic metric for evaluating and ranking GGMs?
+ Expressivity: ability of graphs to measure diversity of generated graphs
  + They simulate expressivity by running Affinity Propagation on graphs, by simulating mode collapse and mode dropping.
  + "To simulate mode collapse, we progressively replace each datapoint with its cluster centre. The degree of perturbation $t$ represents the ratio of clusters that have been collapsed in this manner."
  + To simulate mode dropping, we progressively remove clusters from $\mathbb{S}_g$. To keep $|\mathbb{S}_g|$ constant, we randomly select samples from the remaining clusters to duplicate. In this experiment, the degree of perturbation $t$ is the ratio of clusters that have been deleted from $\mathbb{S}_g$.

+ GIN work uses ZINC dataset to show that the metric captures changes in node and edge labels.
+ Rank correlation is used (Spearman, Pearson biased for linearity)

#+begin_src bibtex
@article{thompson2022evaluation,
  title={On Evaluation Metrics for Graph Generative Models},
  author={Thompson, Rylee and Knyazev, Boris and Ghalebi, Elahe and Kim, Jungtaek and Taylor, Graham W},
  journal={arXiv preprint arXiv:2201.09871},
  year={2022}
}
#+end_src

Neighborhood Subgraph Pairwise Distance graph kernel (NSPDK)
Includes node and edge features but does not handle continuous features in evaluation.
#+begin_src bibtex
@inproceedings{costa2010fast,
  title={Fast neighborhood subgraph pairwise distance kernel},
  author={Costa, Fabrizio and De Grave, Kurt},
  booktitle={ICML},
  year={2010}
}
#+end_src

Examples using the Neighborhood Subgraph Pairwise Distance graph kernel (NSPDK)
#+begin_src bibtex
@article{podda2021graphgen,
  title={GraphGen-Redux: a Fast and Lightweight Recurrent Model for labeled Graph Generation},
  author={Podda, Marco and Bacciu, Davide},
  journal={arXiv preprint arXiv:2107.08396},
  year={2021}
}
#+end_src
#+begin_src bibtex
@article{kawai2019scalable,
  title={Scalable Generative Models for Graphs with Graph Attention Mechanism},
  author={Kawai, Wataru and Mukuta, Yusuke and Harada, Tatsuya},
  journal={arXiv preprint arXiv:1906.01861},
  year={2019}
}
#+end_src
#+begin_src bibtex
@inproceedings{goyal2020graphgen,
  title={GraphGen: a scalable approach to domain-agnostic labeled graph generation},
  author={Goyal, Nikhil and Jain, Harsh Vardhan and Ranu, Sayan},
  booktitle={Proceedings of The Web Conference 2020},
  pages={1253--1263},
  year={2020}
}
#+end_src

Inverse protein folding problem, maybe good to look at to see what makes a good protein.
#+begin_src bibtex
@article{ingraham2019generative,
  title={Generative models for graph-based protein design},
  author={Ingraham, John and Garg, Vikas K and Barzilay, Regina and Jaakkola, Tommi},
  year={2019}
}
#+end_src

Papers discussing Delaunay graphs (dual graph of Voronoi diagram), obtained through Delaunay triangulation. Useful for extracting hierarchical structures. Graph edges can also be added on the basis of the Delaunay triangulation. Delaunay triangles correspond to joining points that share a face in the 3D Voronoi diagram of the protein structures. For distance-based edges, a Long Interaction Network (LIN) parameter controls the minimum required separation in the amino acid sequence for edge creation. This can be useful in reducing the number of noisy edges under distance-based edge creation schemes. Edge featurisation for atom-level graphs is provided by annotations of bond type and ring status.
#+begin_src bibtex
@article{taylor2006graph,
  title={Graph theoretic properties of networks formed by the Delaunay tessellation of protein structures},
  author={Taylor, Todd J and Vaisman, Iosif I},
  journal={Physical Review E},
  volume={73},
  number={4},
  pages={041925},
  year={2006},
  publisher={APS}
}
#+end_src

Not a great review, but still useful source of references and gives overview of the field.
#+begin_src bibtex
@article{fasoulis2021graph,
  title={Graph representation learning for structural proteomics},
  author={Fasoulis, Romanos and Paliouras, Georgios and Kavraki, Lydia E},
  journal={Emerging Topics in Life Sciences},
  volume={5},
  number={6},
  pages={789--802},
  year={2021},
  publisher={Portland Press Ltd.}
}
#+end_src

Increased the number of metrics by performing MMD directly with node and edge feature distributions.
#+begin_src bibtex
@inproceedings{goyal2020graphgen,
  title={GraphGen: a scalable approach to domain-agnostic labeled graph generation},
  author={Goyal, Nikhil and Jain, Harsh Vardhan and Ranu, Sayan},
  booktitle={Proceedings of The Web Conference 2020},
  pages={1253--1263},
  year={2020}
}
#+end_src

Randomly initialized CNN to evaluate generative models
#+begin_src bibtex
@article{xu2018empirical,
  title={An empirical study on evaluation metrics of generative adversarial networks},
  author={Xu, Qiantong and Huang, Gao and Yuan, Yang and Guo, Chuan and Sun, Yu and Wu, Felix and Weinberger, Kilian},
  journal={arXiv preprint arXiv:1806.07755},
  year={2018}
}
@inproceedings{naeem2020reliable,
  title={Reliable fidelity and diversity metrics for generative models},
  author={Naeem, Muhammad Ferjad and Oh, Seong Joon and Uh, Youngjung and Choi, Yunjey and Yoo, Jaejun},
  booktitle={International Conference on Machine Learning},
  pages={7176--7185},
  year={2020},
  organization={PMLR}
}
#+end_src

GAN work on metric disturbances:
#+begin_src bibtex
@article{xu2018empirical,
  title={An empirical study on evaluation metrics of generative adversarial networks},
  author={Xu, Qiantong and Huang, Gao and Yuan, Yang and Guo, Chuan and Sun, Yu and Wu, Felix and Weinberger, Kilian},
  journal={arXiv preprint arXiv:1806.07755},
  year={2018}
}
#+end_src


** Failure modes in molecule generation and optimization
   Blunt way to eliminate molecules:
+ penalize high logP (high bioaccumulation, highly lipophillic) .
+ GuacaMol, check also MOSES
+ Frechet Chemnet distance
+ Difficult to assess whether or not the model capture intrinsic patterns of the data or just copies it. (/copy problem/, e.g. AddCarbon model)
+ likelihood on test set should be reported
+ scores not optimizing for what practicioner wants.
+ models generate molecules numerically superior but not useful, refinement of scoring function to account for unexpected behaviour.
  + This phenomenon of optimization of a score in unexpected ways, has been observed in other applications [39]. In one illustrative setting,
    the aim was to develop a body capable of locomotion, but the optimization procedure instead discovered the simpler solution of a tall
    body falling over, which also satisfied the specified scoring function.
+ Things difficult to quantify: bioactivites, constraints "respected" by medicinal chemists
+ Set up an experiment with optimization score and control scores, to get
  insight into how a generative model optimizes the score and whether it is
  sensitive to mentioned biases (data splits) in the bioactivity model. they see
  that the optimization score increases rapidly compared to data control score.

#+begin_src bibtex
@article{renz2019failure,
  title={On failure modes in molecule generation and optimization},
  author={Renz, Philipp and Van Rompaey, Dries and Wegner, J{\"o}rg Kurt and Hochreiter, Sepp and Klambauer, G{\"u}nter},
  journal={Drug Discovery Today: Technologies},
  volume={32},
  pages={55--63},
  year={2019},
  publisher={Elsevier}
}
#+end_src

Protein embeddings for binding residues prediction for multiple ligand classes.
#+begin_src bibtex
@article{littmann2021protein,
  title={Protein embeddings and deep learning predict binding residues for various ligand classes},
  author={Littmann, Maria and Heinzinger, Michael and Dallago, Christian and Weissenow, Konstantin and Rost, Burkhard},
  journal={Scientific reports},
  volume={11},
  number={1},
  pages={1--15},
  year={2021},
  publisher={Nature Publishing Group}
}
#+end_src

Graph Kernels for comparative analysis of protein active sites (NADH, ATP binding site). Use random walk, shortest path and fingerprint kernel.
#+begin_src bibtex
@inproceedings{fober2009graph,
  title={Graph-kernels for the comparative analysis of protein active sites},
  author={Fober, Thomas and Mernberger, Marco and Moritz, Ralph and H{\"u}llermeier, Eyke},
  booktitle={German conference on bioinformatics 2009},
  year={2009},
  organization={Gesellschaft f{\"u}r Informatik eV}
}
#+end_src

Persistence Fisher Kernel
#+begin_src bibtex
@article{le2018persistence,
  title={Persistence fisher kernel: A riemannian manifold kernel for persistence diagrams},
  author={Le, Tam and Yamada, Makoto},
  journal={Advances in Neural Information Processing Systems},
  volume={31},
  year={2018}
}
#+end_src

Sliced Wasserstein kernel (approximates the wasserstein distance in kernel space)
#+begin_src bibtex
@inproceedings{carriere2017sliced,
  title={Sliced Wasserstein kernel for persistence diagrams},
  author={Carriere, Mathieu and Cuturi, Marco and Oudot, Steve},
  booktitle={International conference on machine learning},
  pages={664--673},
  year={2017},
  organization={PMLR}
}
#+end_src

Proof that the Wasserstein distance is not negative definite and that
transforming it to a similarity measure is not possible. (See Appendix A.)
#+begin_src bibtex
@inproceedings{reininghaus2015stable,
  title={A stable multi-scale kernel for topological machine learning},
  author={Reininghaus, Jan and Huber, Stefan and Bauer, Ulrich and Kwitt, Roland},
  booktitle={Proceedings of the IEEE conference on computer vision and pattern recognition},
  pages={4741--4748},
  year={2015}
}
#+end_src

<<<<<<< HEAD
=======

Gudhi references
#+begin_src bibtex
@book{gudhi:urm,
 title  = "{GUDHI} User and Reference Manual",
 author = "{The GUDHI Project}",
 publisher  = "{GUDHI Editorial Board}",
 year = 2015,
 url = "http://gudhi.gforge.inria.fr/doc/latest/",
}


@incollection{gudhi:PersistenceRepresentations,
 author =  "Pawel Dlotko",
 title =   "Persistence representations",
 publisher =  "{GUDHI Editorial Board}",
 booktitle =   "{GUDHI} User and Reference Manual",
 url = "http://gudhi.gforge.inria.fr/doc/latest/group___persistence__representations.html",
 year = 2017
}
#+end_src

Persistence weighted Gaussian kernel (slower than Fisher-based kernel)
#+begin_src bibtex
@inproceedings{kusano2016persistence,
  title={Persistence weighted Gaussian kernel for topological data analysis},
  author={Kusano, Genki and Hiraoka, Yasuaki and Fukumizu, Kenji},
  booktitle={International Conference on Machine Learning},
  pages={2004--2013},
  year={2016},
  organization={PMLR}
}
#+end_src

** Check criteria to be admitted to pdb
**** https://www.wwpdb.org/validation/2017/XrayValidationReportHelp

****  This is all "relative (percentile rank) compared to the rest of the database"
>>>>>>> f4b9ab67


Survey of graph kernels
#+begin_src bibtex
@article{borgwardt2020graph,
  title={Graph kernels: State-of-the-art and future challenges},
  author={Borgwardt, Karsten and Ghisu, Elisabetta and Llinares-L{\'o}pez, Felipe and O'Bray, Leslie and Rieck, Bastian},
  journal={arXiv preprint arXiv:2011.03854},
  year={2020}
}
#+end_src

Kernel using Wasserstein distance
#+begin_src bibtex
@article{oh2019kernel,
    title={Kernel wasserstein distance},
    author={Oh, Jung Hun and Pouryahya, Maryam and Iyer, Aditi and Apte, Aditya P and Tannenbaum, Allen and Deasy, Joseph O},
    journal={arXiv preprint arXiv:1905.09314},
    year={2019}
  }
#+end_src

Check criteria to be admitted to pdb
\href{https://www.wwpdb.org/validation/2017/XrayValidationReportHelp}{relative}
This is all "relative (percentile rank) compared to the rest of the database"

* References
#+LaTeX: \printbibliography[heading=none]<|MERGE_RESOLUTION|>--- conflicted
+++ resolved
@@ -685,9 +685,6 @@
 }
 #+end_src
 
-<<<<<<< HEAD
-=======
-
 Gudhi references
 #+begin_src bibtex
 @book{gudhi:urm,
@@ -721,12 +718,6 @@
 }
 #+end_src
 
-** Check criteria to be admitted to pdb
-**** https://www.wwpdb.org/validation/2017/XrayValidationReportHelp
-
-****  This is all "relative (percentile rank) compared to the rest of the database"
->>>>>>> f4b9ab67
-
 
 Survey of graph kernels
 #+begin_src bibtex
