--- conflicted
+++ resolved
@@ -27,97 +27,6 @@
         """Apply transformation to apply kernel to X"""
         pass
 
-
-<<<<<<< HEAD
-=======
-class WeisfeilerLehmanKernel(Kernel):
-    """Weisfeiler-Lehmann kernel"""
-
-    def __init__(
-        self,
-        n_jobs: int,
-        n_iter: int = 3,
-        normalize: bool = True,
-        base_graph_kernel: Any = None,
-        biased: bool = True,
-    ):
-        self.n_iter = n_iter
-        self.base_graph_kernel = base_graph_kernel
-        self.normalize = normalize
-        if n_jobs is not None:
-            self.n_jobs = int(n_jobs)
-        else:
-            self.n_jobs = None
-        self.biased = biased
-
-    def compute_prehashed_kernel_matrix_unordered(self, X, Y):
-        X = check_hash(X)
-        Y = check_hash(Y)
-
-        def parallel_dot_product(lst: Iterable) -> Iterable:
-            res = list()
-            for x in lst:
-                res.append(
-                    {
-                        list(x.keys())[0]: [
-                            list(x.values())[0][0],
-                            dot_product(list(x.values())[0][1]),
-                        ]
-                    }
-                )
-            return res
-
-        def dot_product(dicts: Tuple) -> int:
-            running_sum = 0
-            # 0 * x = 0 so we only need to iterate over common keys
-            for key in set(dicts[0].keys()).intersection(dicts[1].keys()):
-                running_sum += dicts[0][key] * dicts[1][key]
-            return running_sum
-
-        if Y == None:
-            Y = X
-
-        # It's faster to process n_jobs lists than to have one list and
-        # dispatch one item at a time.
-        iters_data = list(list(product(X, Y)))
-        iters_idx = list(product(range(len(X)), range(len(Y))))
-        keys = generate_random_strings(10, len(flatten_lists(iters_data)))
-        iters = [
-            {key: [idx, data]}
-            for key, idx, data in zip(keys, iters_idx, iters_data)
-        ]
-        if self.n_jobs is not None:
-            iters = list(chunks(iters, self.n_jobs,))
-            matrix_elems = flatten_lists(
-                distribute_function(
-                    parallel_dot_product, iters, self.n_jobs, show_tqdm=False
-                )
-            )
-        else:
-            matrix_elems = parallel_dot_product(iters)
-
-        K = np.zeros((len(X), len(Y)), dtype=int)
-        for elem in matrix_elems:
-            coords = list(elem.values())[0][0]
-            val = list(elem.values())[0][1]
-            K[coords[0], coords[1]] = val
-        return K
-
-    def compute_prehashed_kernel_matrix(self, X, Y):
-        return self.compute_prehashed_kernel_matrix_unordered(X, Y)
-
-    def fit(self, X: Iterable) -> Iterable:
-        """required for sklearn compatibility"""
-        return None
-
-    def transform(self, X: Any, Y: Any = None) -> np.ndarray:
-        return self.compute_prehashed_kernel_matrix(X, Y)
-
-    def fit_transform(self, X: Any, Y: Any = None) -> np.ndarray:
-        return self.compute_prehashed_kernel_matrix(X, Y)
-
-
->>>>>>> a8e79fbb
 class LinearKernel(Kernel):
     def __init__(
         self, dense_output: bool = False,
